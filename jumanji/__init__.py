--- conflicted
+++ resolved
@@ -142,11 +142,7 @@
 )
 
 # LevelBasedForaging  with a random generator with 8 grid size,
-<<<<<<< HEAD
-# 2 agents and 2 foods and the maximum agent's level is 2.
-=======
 # 2 agents and 2 food items and the maximum agent's level is 2.
->>>>>>> f102941b
 register(
     id="LevelBasedForaging-v0", entry_point="jumanji.environments:LevelBasedForaging"
 )