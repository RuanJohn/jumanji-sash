site_name: Jumanji
site_description: Documentation
site_author: InstaDeep Research
site_url: https://instadeepai.github.io/jumanji/
site_dir: public
strict: false # TODO: Don't allow warning during the build process.

# Copyright
copyright: InstaDeep © 2022 Copyright, all rights reserved.

# Git repo
repo_name: instadeepai/jumanji
repo_url: https://github.com/instadeepai/jumanji
edit_uri: edit/develop/docs/

# Navigation Map
nav:
  - Home: index.md
  - Environments:
      - Logic:
          - Game2048: environments/game_2048.md
          - GraphColoring: environments/graph_coloring.md
          - Minesweeper: environments/minesweeper.md
          - RubiksCube: environments/rubiks_cube.md
          - SlidingTilePuzzle: environments/sliding_tile_puzzle.md
          - Sudoku: environments/sudoku.md
      - Packing:
          - BinPack: environments/bin_pack.md
          - FlatPack: environments/flat_pack.md
          - JobShop: environments/job_shop.md
          - Knapsack: environments/knapsack.md
          - Tetris: environments/tetris.md
      - Routing:
          - Cleaner: environments/cleaner.md
          - Connector: environments/connector.md
          - CVRP: environments/cvrp.md
          - Maze: environments/maze.md
          - MMST: environments/mmst.md
          - MultiCVRP: environments/multi_cvrp.md
          - PacMan: environments/pac_man.md
          - RobotWarehouse: environments/robot_warehouse.md
<<<<<<< HEAD
=======
          - Level-Based Foraging: api/environments/lbf.md
>>>>>>> f102941b
          - Sokoban: environments/sokoban.md
          - Snake: environments/snake.md
          - TSP: environments/tsp.md
  - User Guides:
      - Advanced Usage: guides/advanced_usage.md
      - Registration: guides/registration.md
      - Training: guides/training.md
      - Wrapper: guides/wrappers.md
  - API Reference:
      - Environments:
          - Base: api/env.md
          - Logic:
              - Game2048: api/environments/game_2048.md
              - GraphColoring: api/environments/graph_coloring.md
              - Minesweeper: api/environments/minesweeper.md
              - RubiksCube: api/environments/rubiks_cube.md
              - SlidingTilePuzzle: api/environments/sliding_tile_puzzle.md
              - Sudoku: api/environments/sudoku.md
          - Packing:
              - BinPack: api/environments/bin_pack.md
              - FlatPack: api/environments/flat_pack.md
              - JobShop: api/environments/job_shop.md
              - Knapsack: api/environments/knapsack.md
              - Tetris: api/environments/tetris.md
          - Routing:
              - Cleaner: api/environments/cleaner.md
              - Connector: api/environments/connector.md
              - CVRP: api/environments/cvrp.md
              - Maze: api/environments/maze.md
              - MMST: api/environments/mmst.md
              - MultiCVRP: api/environments/multi_cvrp.md
              - PacMan: api/environments/pac_man.md
              - RobotWarehouse: api/environments/robot_warehouse.md
<<<<<<< HEAD
=======
              - Level-Based Foraging: api/environments/lbf.md
>>>>>>> f102941b
              - Sokoban: api/environments/sokoban.md
              - Snake: api/environments/snake.md
              - TSP: api/environments/tsp.md
          - Wrappers: api/wrappers.md
          - Types: api/types.md

# Configuration
theme:
  name: material
  logo: img/instadeep_logo.png
  icon:
    repo: fontawesome/brands/github
  language: en
  palette:
    - scheme: default
      primary: white
      accent: purple
      toggle:
        icon: material/weather-sunny
        name: Switch to dark mode
    - scheme: slate
      primary: black
      accent: lime
      toggle:
        icon: material/weather-night
        name: Switch to light mode
  favicon: img/instadeep_logo.png
  features:
    - navigation.tracking # the URL is automatically updated with the active anchor
    - navigation.sections # top-level sections are rendered as groups in the sidebar
    - navigation.tabs # horizontal tabs at the top of the page
    - navigation.tabs.sticky # navigation tabs will lock below the header and always remain visible when scrolling
    - navigation.indexes # documents can be directly attached to sections
    - search.highlight # highlight search result
    - search.share # share button
    - search.suggest # smart suggestion
    - toc.integrate
    - toc.follow
    - content.code.annotate
    - navigation.tabs
    - navigation.top

markdown_extensions:
  - attr_list
  - md_in_html
  - pymdownx.emoji:
      emoji_generator: !!python/name:pymdownx.emoji.to_svg
      emoji_index: !!python/name:pymdownx.emoji.gemoji
  - pymdownx.snippets:
      base_path: ./
  - pymdownx.pathconverter:
      base_path: ./
      relative_path: docs
  - toc:
      permalink: "#"
      toc_depth: 3
  - pymdownx.highlight:
      linenums: true
  - def_list
  - admonition
  - pymdownx.details
  - pymdownx.superfences:
      custom_fences:
        - name: mermaid
          class: mermaid
          format: !!python/name:mermaid2.fence_mermaid

plugins:
  - search
  - autorefs
  - git-revision-date
  - include-markdown
  - mknotebooks: # enable Jupyter notebooks
      enable_default_jupyter_cell_styling: false
  - mermaid2 # Class diagrams, flowcharts and more
  - mkdocstrings:
      default_handler: python
      handlers:
        python:
          options:
            docstring_style: google
            merge_init_into_class: yes
            show_submodules: no
          selection:
            inherited_members: false
          rendering:
            show_source: false
            members_order: source
            show_if_no_docstring: true
            show_signature: true
            show_signature_annotations: true
            show_root_full_path: false
            show_root_heading: true
            merge_init_into_class: true
            docstring_section_style: spacy

# Customization
extra_css:
  - _static/custom.css<|MERGE_RESOLUTION|>--- conflicted
+++ resolved
@@ -39,10 +39,7 @@
           - MultiCVRP: environments/multi_cvrp.md
           - PacMan: environments/pac_man.md
           - RobotWarehouse: environments/robot_warehouse.md
-<<<<<<< HEAD
-=======
           - Level-Based Foraging: api/environments/lbf.md
->>>>>>> f102941b
           - Sokoban: environments/sokoban.md
           - Snake: environments/snake.md
           - TSP: environments/tsp.md
@@ -76,10 +73,7 @@
               - MultiCVRP: api/environments/multi_cvrp.md
               - PacMan: api/environments/pac_man.md
               - RobotWarehouse: api/environments/robot_warehouse.md
-<<<<<<< HEAD
-=======
               - Level-Based Foraging: api/environments/lbf.md
->>>>>>> f102941b
               - Sokoban: api/environments/sokoban.md
               - Snake: api/environments/snake.md
               - TSP: api/environments/tsp.md
